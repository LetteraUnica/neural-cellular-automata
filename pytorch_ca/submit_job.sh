#!/bin/bash
#PBS -l nodes=1:ppn=4,mem=4gb
#PBS -l walltime=1:00:00
#PBS -N hyperparam_search

cd $PBS_O_WORKDIR
<<<<<<< HEAD
cd neural_cellular_automata/pytorch_ca

conda activate gpu
=======
cd neural_ca/pytorch_ca
git pull

module load conda/4.9.2
conda init bash
conda activate gpu


#for i in $N_GPU #metti la variabile giusta per il numero di gpu
#do 
#    CUDA_VISIBLE_DEVICES=$i, wandb agent neural_ca/NeuralCA/2t8zwc8y &

CUDA_VISIBLE_DEVICES=0, wandb agent neural_ca/NeuralCA/mpkayebk & CUDA_VISIBLE_DEVICES=1, wandb agent neural_ca/NeuralCA/mpkayebk
>>>>>>> 73f94514

done<|MERGE_RESOLUTION|>--- conflicted
+++ resolved
@@ -4,11 +4,6 @@
 #PBS -N hyperparam_search
 
 cd $PBS_O_WORKDIR
-<<<<<<< HEAD
-cd neural_cellular_automata/pytorch_ca
-
-conda activate gpu
-=======
 cd neural_ca/pytorch_ca
 git pull
 
@@ -22,6 +17,5 @@
 #    CUDA_VISIBLE_DEVICES=$i, wandb agent neural_ca/NeuralCA/2t8zwc8y &
 
 CUDA_VISIBLE_DEVICES=0, wandb agent neural_ca/NeuralCA/mpkayebk & CUDA_VISIBLE_DEVICES=1, wandb agent neural_ca/NeuralCA/mpkayebk
->>>>>>> 73f94514
 
 done