--- conflicted
+++ resolved
@@ -43,13 +43,6 @@
 #imshow(target)
 target = target.to(device)
 
-<<<<<<< HEAD
-#improve this code to have better monitorning
-wandb.init(project='virus',entity="lettera",config=config, mode="disabled")
-
-
-=======
->>>>>>> 73f94514
 
 #import the models
 model = MultipleCA(N_CHANNELS, n_CAs=2, device=device)
@@ -59,22 +52,7 @@
 
 model.to(device)
 
-<<<<<<< HEAD
-if torch.cuda.device_count() > 1:
-    N = torch.cuda.device_count()
-    torch.distributed.init_process_group(backend='nccl', world_size=N)
-
-    [torch.cuda.set_device(i) for i in range(N)]
-    
-    devices = list(range(N))
-    model = torch.nn.parallel.DistributedDataParallel(model, device_ids=devices, output_device=0)
-
-    print("Let's use", torch.cuda.device_count(), "GPUs!")
-
-wandb.watch(model)
-=======
 wandb.watch(model, log_freq = 32)
->>>>>>> 73f94514
 
 
 #generate the pool
